--- conflicted
+++ resolved
@@ -1,20 +1,9 @@
-<<<<<<< HEAD
-import express, { Request, Response } from 'express';
-import fs from 'fs';
-import path from 'path';
-import { get_audio, play_audio, streamToBuffer } from './11labs';
-import { Readable } from 'stream';
-import { chatWithSession } from './chatgpt';
-
-import prisma from './prisma';
-=======
 import express, { Request, Response } from "express";
 import fs from "fs";
 import path from "path";
-import { get_audio, play_audio } from "./11labs";
+import { get_audio, play_audio, streamToBuffer } from "./11labs";
 import { Readable } from "stream";
 import { chatWithSession } from "./chatgpt";
->>>>>>> 3b988e63
 
 import prisma from "./prisma";
 import cron from "node-cron";
@@ -54,12 +43,6 @@
 
 app.use(express.json()); // Add this line to parse JSON request bodies
 
-<<<<<<< HEAD
-
-app.get('/', (req: Request, res: Response) => {
-    res.sendFile(path.join(__dirname, 'public', 'index.html'));
-});
-=======
 async function generateCallScript(
   userInfo: any,
   callPurpose: string
@@ -86,7 +69,6 @@
     throw new Error("Failed to generate call script");
   }
 }
->>>>>>> 3b988e63
 
 async function generateAudioFromScript(
   script: string,
