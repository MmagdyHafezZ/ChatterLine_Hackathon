import express, { Request, Response } from 'express';
import fs from 'fs';
import path from 'path';
import { get_audio, play_audio } from './11labs';
import { Readable } from 'stream';


import prisma from './prisma';

const app = express();
const port = process.env.PORT || 3000;

<<<<<<< HEAD
let cachedAudio: Buffer | null = null;

app.use(express.static('public')); // To serve static files like HTML


async function streamToBuffer(stream: Readable): Promise<Buffer> {
    const chunks: Uint8Array[] = [];
    for await (const chunk of stream) {
      chunks.push(typeof chunk === 'string' ? Buffer.from(chunk) : chunk);
    }
    return Buffer.concat(chunks);
  }
  
app.get('/', (req: Request, res: Response) => {
    res.sendFile(path.join(__dirname, 'public', 'index.html'));
});


app.get('/get-audio', async (req: Request, res: Response) => {
    try {
      const text = "Hello! 你好! Hola! नमस्ते! Bonjour! こんにちは! مرحبا! 안녕하세요! Ciao! Cześć! Привіт! வணக்கம்!";
      const voiceId = "eleven_multilingual_v2";
      
      const audioStream = await get_audio(text, voiceId); // This returns a Readable
      const audioBuffer = await streamToBuffer(audioStream); // Convert to Buffer
  
      cachedAudio = audioBuffer;
      res.status(200).send("Audio fetched and cached!");
    } catch (err) {
      console.error(err);
      res.status(500).send("Failed to get audio");
    }
  });
  

app.get('/play-audio', async (req: Request, res: Response) => {
    if (!cachedAudio) {
        res.status(400).send("No audio cached yet");
        return;
    }
    try {
        //send the audio as a response
        res.setHeader('Content-Type', 'audio/mpeg');
        res.send(cachedAudio);
    } catch (err) {
        console.error(err);
        res.status(500).send("Failed to play audio");
    }
=======
var store = {}


app.get('/', async (req: Request, res: Response) => {
    console.log(await prisma.user.count())

    res.send('Hello, Express with TypeScript!');
>>>>>>> 6f6a808c
});

app.listen(port, () => {
    console.log(`Server is running on port ${port}`);
});<|MERGE_RESOLUTION|>--- conflicted
+++ resolved
@@ -10,7 +10,6 @@
 const app = express();
 const port = process.env.PORT || 3000;
 
-<<<<<<< HEAD
 let cachedAudio: Buffer | null = null;
 
 app.use(express.static('public')); // To serve static files like HTML
@@ -59,15 +58,6 @@
         console.error(err);
         res.status(500).send("Failed to play audio");
     }
-=======
-var store = {}
-
-
-app.get('/', async (req: Request, res: Response) => {
-    console.log(await prisma.user.count())
-
-    res.send('Hello, Express with TypeScript!');
->>>>>>> 6f6a808c
 });
 
 app.listen(port, () => {
